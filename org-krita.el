;;; org-krita.el --- Krita support for Org Mode -*- lexical-binding: t; -*-

;; Copyright (c) 2020 Abhinav Tushar

;; Author: Abhinav Tushar <abhinav@lepisma.xyz>
;; Version: 0.2.1
;; Package-Requires: ((emacs "26") (f "0.20.0") (org "9.3"))
;; URL: https://github.com/lepisma/org-krita

;;; Commentary:

;; Krita support for Org Mode
;; This file is not a part of GNU Emacs.

;;; License:

;; This program is free software: you can redistribute it and/or modify
;; it under the terms of the GNU General Public License as published by
;; the Free Software Foundation, either version 3 of the License, or
;; (at your option) any later version.

;; This program is distributed in the hope that it will be useful,
;; but WITHOUT ANY WARRANTY; without even the implied warranty of
;; MERCHANTABILITY or FITNESS FOR A PARTICULAR PURPOSE. See the
;; GNU General Public License for more details.

;; You should have received a copy of the GNU General Public License
;; along with this program. If not, see <https://www.gnu.org/licenses/>.

;;; Code:

(require 'arc-mode)
(require 'filenotify)
(require 'f)
(require 'cl-lib)
(require 'org)

(org-link-set-parameters "krita" :follow #'org-krita-edit :export #'org-krita-export)

;; NOTE: Only single reference for a file supported as of now.

(defgroup org-krita nil
  "Org-krita customization."
  :group 'org
  :package-version '(org-krita . "0.2.0"))

(defcustom org-krita-executable "krita"
  "The command of krita or full path to executable."
  :type 'string
  :safe #'stringp
  :group 'org-krita
  :package-version '(org-krita . "0.2.1"))

(defcustom org-krita-append-ext-kra t
  "Append automatically .kra extension."
  :group 'org-krita
  :type 'boolean
  :package-version '(org-krita . "0.2.0"))

(defcustom org-krita-get-new-filepath (lambda () (read-file-name "New krita file: "))
  "Function returning filepath of new created image."
  :group 'org-krita
  :type 'function
  :package-version '(org-krita . "0.2.0"))

(defcustom org-krita-get-new-desc (lambda () (read-string "Description: "))
  "Function returning description of new created image."
  :group 'org-krita
  :type 'function
  :package-version '(org-krita . "0.2.0"))

(defvar-local org-krita-watchers nil
  "A-list mapping file names to change watcher descriptors.")

(defvar-local org-krita-overlays nil
  "A-list mapping file names to overlay.")

(defconst org-krita-dir (file-name-directory load-file-name)
  "Base directory for package.")

(defun org-krita-resource (file)
  "Return full path of a resource FILE."
  (expand-file-name file (file-name-as-directory (concat org-krita-dir "resources"))))

(defun org-krita-export (_path _desc _backend)
  "Export krita canvas _PATH from Org files.
Argument _DESC refers to link description.
Argument _BACKEND refers to export backend."
  (let ((png-path (f-swap-ext _path "png")))
    (cl-case _backend
      (html (format "<img src=\"%s\">"
                    (prog1 png-path
                      (org-krita-save-image _path png-path))))
      (ascii (format "%s (%s)" (or _desc _path) _path))
      (latex (format "\\includegraphics[width=\\textheight,height=\\textwidth,keepaspectratio]{%s}"
                     (prog1 png-path
                       (org-krita-save-image _path png-path)))))))

(defun org-krita-save-image (kra-path png-path)
  "Extract from KRA-PATH a .png and write it to PNG-PATH."
  (let ((image (create-image (org-krita-extract-png kra-path) 'png t)))
    (with-temp-buffer
      (insert (plist-get (cdr image) :data))
      (write-region (point-min) (point-max) png-path))))

(defun org-krita-make-new-image (output-kra-path &optional width height)
  "Create a new image based on a template at OUTPUT-KRA-PATH."
  (let ((template (org-krita-resource "template.kra")))
    ;; TODO: Change image width and height based on provided argument
    (f-copy template output-kra-path)))

(defun org-krita-extract-png (kra-path)
  "Extract png from given KRA-PATH and return data."
  (with-temp-buffer
    (set-buffer-multibyte nil)
    (archive-zip-extract (expand-file-name kra-path) "mergedimage.png")
    (buffer-string)))

(defun org-krita-get-links ()
  (org-element-map (org-element-parse-buffer) 'link
    (lambda (link)
      (when (string-equal (org-element-property :type link) "krita")
        link))))

(defun org-krita-event-file-path (event)
  (if (eq (nth 1 event) 'renamed)
      (nth 3 event)
    (nth 2 event)))

(defun org-krita-watcher-callback (event)
  "Callback that runs after krita files are modified."
  (let* ((kra-path (org-krita-event-file-path event))
         (links (org-krita-get-links))
         (paths (mapcar (lambda (it) (expand-file-name (org-element-property :path it))) links))
         (idx (cl-position kra-path paths :test #'string-equal)))
    (when idx (org-krita-show-link (nth idx links)))))

(defun org-krita-add-watcher (kra-path)
  "Setup auto-refreshing watcher for given krita LINK."
  (let ((desc (file-notify-add-watch kra-path '(change) #'org-krita-watcher-callback)))
    (unless (alist-get kra-path org-krita-watchers nil nil #'string-equal)
      (push (cons kra-path desc) org-krita-watchers))))

(defun org-krita-edit (path &optional full-mode)
  "Edit given PATH in krita canvasonly mode.

If FULL-MODE is not null, run full krita."
<<<<<<< HEAD
  (let ((kra-path (expand-file-name path)))
    (unless (f-exists-p kra-path) (org-krita-make-new-image kra-path))
    (if full-mode
        (call-process org-krita-executable nil 0 nil kra-path)
      (call-process org-krita-executable nil 0 nil "--canvasonly" "--nosplash" kra-path))
    (org-krita-add-watcher kra-path)))
=======
  (let* ((kra-path (expand-file-name path))
         (extension (file-name-extension kra-path)))
    (when (f-exists-p kra-path)
      (cond ((string= extension "kra")
             (if full-mode
                 (call-process "krita" nil 0 nil kra-path)
               (call-process "krita" nil 0 nil "--canvasonly" "--nosplash" kra-path)))
            ((string= extension "ora")
             (call-process "mypaint" nil 0 nil kra-path))
            (t (error "Extension %s not supported" extension)))

      (org-krita-add-watcher kra-path))))
>>>>>>> 889269ea

(defun org-krita-hide-link (link)
  (let ((overlay (alist-get (org-element-property :path link) org-krita-overlays nil nil #'string-equal)))
    (when overlay (delete-overlay overlay))))

(defun org-krita-show-link (link)
  (org-krita-hide-link link)
  (let* ((start (org-element-property :begin link))
         (end (org-element-property :end link))
         (overlay (make-overlay start end))
         (kra-path (org-element-property :path link)))
    (overlay-put overlay 'display (create-image (org-krita-extract-png kra-path) 'png t))
    (push (cons kra-path overlay) org-krita-overlays)))

(defun org-krita-hide-all ()
  (dolist (link (org-krita-get-links))
    (org-krita-hide-link link)))

(defun org-krita-enable ()
  (dolist (link (org-krita-get-links))
    (org-krita-show-link link)))

(defun org-krita-disable ()
  "Disable watchers and hide krita images."
  (dolist (watcher org-krita-watchers)
    (file-notify-rm-watch (cdr watcher)))
  (setq org-krita-watchers nil)
  (org-krita-hide-all))

(defun org-krita-validate-path (path)
  "Validate the file PATH as a krita path."
  (if (or (f-ext-p path "kra")
          (f-ext-p path "ora"))
      path
    (if org-krita-append-ext-kra
        (concat path ".kra")
      path)))

;;;###autoload
(defun org-krita-insert-new-image (output-kra-path desc)
  "Insert new image in current buffer."
  (interactive
   (let ((output-kra-path (funcall org-krita-get-new-filepath))
         (desc (funcall org-krita-get-new-desc)))
     (list (org-krita-validate-path output-kra-path) desc)))
  (org-krita-make-new-image output-kra-path)
  (org-insert-link nil (concat "krita:" output-kra-path) desc)
  ;; TODO: Enable only the new image
  (org-krita-enable))

;;;###autoload
(define-minor-mode org-krita-mode
  "Mode for displaying editable krita images within Org file."
  :init-value nil
  (if org-krita-mode (org-krita-enable) (org-krita-disable)))

(provide 'org-krita)

;;; org-krita.el ends here<|MERGE_RESOLUTION|>--- conflicted
+++ resolved
@@ -145,14 +145,6 @@
   "Edit given PATH in krita canvasonly mode.
 
 If FULL-MODE is not null, run full krita."
-<<<<<<< HEAD
-  (let ((kra-path (expand-file-name path)))
-    (unless (f-exists-p kra-path) (org-krita-make-new-image kra-path))
-    (if full-mode
-        (call-process org-krita-executable nil 0 nil kra-path)
-      (call-process org-krita-executable nil 0 nil "--canvasonly" "--nosplash" kra-path))
-    (org-krita-add-watcher kra-path)))
-=======
   (let* ((kra-path (expand-file-name path))
          (extension (file-name-extension kra-path)))
     (when (f-exists-p kra-path)
@@ -165,7 +157,6 @@
             (t (error "Extension %s not supported" extension)))
 
       (org-krita-add-watcher kra-path))))
->>>>>>> 889269ea
 
 (defun org-krita-hide-link (link)
   (let ((overlay (alist-get (org-element-property :path link) org-krita-overlays nil nil #'string-equal)))
